{
 "cells": [
  {
   "attachments": {},
   "cell_type": "markdown",
   "metadata": {},
   "source": [
    "# 1. How to run an elastic traffic assignment on a real network"
   ]
  },
  {
   "attachments": {},
   "cell_type": "markdown",
   "metadata": {},
   "source": [
    "Preparations"
   ]
  },
  {
   "cell_type": "code",
<<<<<<< HEAD
   "execution_count": null,
=======
   "execution_count": 18,
>>>>>>> a3a3a7fd
   "metadata": {},
   "outputs": [],
   "source": [
    "import warnings\n",
    "warnings.filterwarnings('ignore') # hide warnings\n",
    "import os\n",
    "import sys\n",
    "sys.path.append(\"../../..\")\n",
    "import numpy as np\n",
    "import pandas as pd\n",
    "import geopandas as gpd\n",
    "from dyntapy.supply_data import road_network_from_place, relabel_graph\n",
    "from dyntapy.demand_data import add_centroids, od_graph_from_matrix\n",
    "from dyntapy.assignments import StaticAssignment\n",
    "from dyntapy.visualization import show_network\n",
    "from dyntapy.results import get_od_flows\n",
    "from dyntapy.toll import create_toll_object\n",
    "from pyproj import Proj, transform\n",
    "from pickle import dump\n"
   ]
  },
  {
   "cell_type": "code",
<<<<<<< HEAD
   "execution_count": null,
   "metadata": {},
   "outputs": [],
=======
   "execution_count": 19,
   "metadata": {},
   "outputs": [
    {
     "name": "stdout",
     "output_type": "stream",
     "text": [
      "/Users/karlpolak/Documents/Studie/MSCE 4/IP2/toll_optimization/case_studies/Brussel_elastic_demand/../../data_map/QGIS/BRUSSEL_40_10_aggr_comb.shp\n",
      "/Users/karlpolak/Documents/Studie/MSCE 4/IP2/toll_optimization/case_studies/Brussel_elastic_demand/../../data_map/STA/OD_matrix/BRUSSEL_40_9_aggregated.xlsx\n"
     ]
    }
   ],
>>>>>>> a3a3a7fd
   "source": [
    "# Creating the network for Brussels. \n",
    "# fill in these parameters \n",
    "# IMPORTANT: Use the same parameter values for the buffer as was done in STA_prep_script!\n",
    "ext = 0  # Always work with ext = 0\n",
    "buffer = 40\n",
    "city = 'BRUSSEL'\n",
    "\n",
    "HERE = os.path.dirname(os.path.realpath(\"__file__\"))\n",
    "data_path = HERE + os.path.sep + os.pardir + os.path.sep + os.pardir + os.path.sep + 'data_map'\n",
    "\n",
    "zoning_path = data_path  + os.path.sep + 'QGIS' + os.path.sep + city + \"_\" + str(buffer) + \"_10_aggr_comb.shp\"\n",
    "od_path = data_path + os.path.sep + 'STA' + os.path.sep + 'OD_matrix' + os.path.sep + city + \"_\" + str(buffer) + \"_9_aggregated.xlsx\"\n",
    "\n",
    "print(zoning_path)\n",
    "print(od_path)"
   ]
  },
  {
   "cell_type": "code",
<<<<<<< HEAD
   "execution_count": null,
   "metadata": {},
   "outputs": [],
=======
   "execution_count": 20,
   "metadata": {},
   "outputs": [
    {
     "name": "stdout",
     "output_type": "stream",
     "text": [
      "composing\n",
      "retrieved network graph for Brussels, with 6272 nodes and 10917 edges after processing\n"
     ]
    }
   ],
>>>>>>> a3a3a7fd
   "source": [
    "# Creating the network for Brussels. \n",
    "network = road_network_from_place(\"Brussels\", buffer_dist_close=buffer*1000)\n",
    "network = relabel_graph(network)\n",
    "# show_network(network,notebook=True)"
   ]
  },
  {
   "cell_type": "code",
<<<<<<< HEAD
   "execution_count": null,
=======
   "execution_count": 21,
>>>>>>> a3a3a7fd
   "metadata": {},
   "outputs": [],
   "source": [
    "zoning = gpd.read_file(zoning_path)\n",
    "od = pd.read_excel(od_path)\n",
    "old_od = od.to_numpy() # The OD matrix is now stored in a numpy array\n",
    "\n",
    "# Retrieve zone number, x_centroid (LON) and y_centroid (LAT) from each zone. \n",
    "zone_numbers = zoning[\"ZONENUMMER\"]\n",
    "x_lamb = zoning[\"X_LAMB\"]\n",
    "x_lamb = x_lamb.to_numpy()\n",
    "y_lamb = zoning[\"Y_LAMB\"]\n",
    "y_lamb = y_lamb.to_numpy()\n",
    "\n",
    "# Project to correct CRS. \n",
    "inProj = Proj(init='epsg:31370')\n",
    "outProj = Proj(init='epsg:4326')\n",
    "x_centroids, y_centroids = transform(inProj,outProj,x_lamb,y_lamb)\n",
    "\n",
    "# Add the centroids to the network. Relabelling the graph is required (see demo for reason why)\n",
    "network = add_centroids(network, x_centroids,y_centroids,k=1, method='link')\n",
    "network = relabel_graph(network)\n",
    "# show_network(network, notebook=True)\n",
    "\n",
    "# Create OD graph and plot demand\n",
    "old_graph = od_graph_from_matrix(old_od,x_centroids,y_centroids) "
   ]
  },
  {
   "cell_type": "code",
<<<<<<< HEAD
   "execution_count": null,
=======
   "execution_count": 22,
>>>>>>> a3a3a7fd
   "metadata": {},
   "outputs": [],
   "source": [
    "# Load B matrix (elasticities) \n",
    "elasticity_path = data_path + os.path.sep + 'STA' + os.path.sep + 'elasticity' + os.path.sep + 'Brussel_40'\n",
    "B = np.loadtxt(elasticity_path)"
   ]
  },
  {
   "attachments": {},
   "cell_type": "markdown",
   "metadata": {},
   "source": [
    "Control of the sizes for all inputs"
   ]
  },
  {
   "attachments": {},
   "cell_type": "markdown",
   "metadata": {},
   "source": [
    "#### Run the STA without toll to determine A"
   ]
  },
  {
   "cell_type": "code",
   "execution_count": null,
   "metadata": {},
   "outputs": [],
   "source": [
    "# Static assignment for first iteration\n",
    "assignment = StaticAssignment(network,old_graph)\n",
    "result = assignment.run('dial_b')"
   ]
  },
  {
   "cell_type": "code",
   "execution_count": null,
   "metadata": {},
   "outputs": [],
   "source": [
    "# Calculate A\n",
    "A = old_od*B + result.skim"
   ]
  },
  {
   "cell_type": "code",
   "execution_count": null,
   "metadata": {},
   "outputs": [],
   "source": [
    "# New assignment with toll to calculate new OD matrix \n",
    "\n",
    "toll_value = 0.05\n",
    "toll_ids = [1490]\n",
    "toll_method = 'single'\n",
    "\n",
    "toll = create_toll_object(network, toll_method, toll_ids, toll_value)\n",
    "\n",
    "assignment = StaticAssignment(network,old_graph,toll)\n",
    "result = assignment.run('dial_b')\n",
    "\n",
    "# use A and B with second assignment to determine new_OD (necessary to enter while loop)\n",
    "new_od = (A-result.skim)/B\n",
    "print(np.max(abs((new_od-old_od))))"
   ]
  },
  {
   "cell_type": "code",
   "execution_count": 28,
   "metadata": {},
   "outputs": [
    {
     "data": {
      "text/plain": [
       "(array([421, 463]),)"
      ]
     },
     "execution_count": 28,
     "metadata": {},
     "output_type": "execute_result"
    }
   ],
   "source": [
    "# function that modifies one random value of each zero-row/zero-column to a non-zero value\n",
    "def modify_zeroes_in_od(od, value):\n",
    "    indices_zero_rows = np.where((od==0).all(axis=1))[0]\n",
    "    indices_zero_cols = np.where((od==0).all(axis=0))[0]\n",
    "    for i in indices_zero_rows:\n",
    "        j = np.random.choice(od.shape[1])\n",
    "        od[i,j] = value\n",
    "\n",
    "    for j in indices_zero_cols:\n",
    "        i = np.random.choice(old_od.shape[1])\n",
    "        od[i,j] = value\n",
    "    return od\n",
    "\n",
    "new_od = modify_zeroes_in_od(new_od, 0.0001)\n"
   ]
  },
  {
   "cell_type": "code",
   "execution_count": null,
   "metadata": {},
   "outputs": [],
   "source": [
    "i = 1 \n",
    "max_iterations = 5\n",
    "\n",
    "while abs((np.linalg.norm(new_od) - np.linalg.norm(old_od))/np.linalg.norm(old_od)) > 0.05 and i < max_iterations:\n",
    "    old_od = new_od\n",
    "    old_graph =  od_graph_from_matrix(old_od, x_centroids, y_centroids)\n",
    "    assignment = StaticAssignment(network,old_graph)\n",
    "    result = assignment.run('dial_b')\n",
    "    new_od = old_od + ((A-result.skim)/B - old_od)/i\n",
    "    new_od = modify_zeroes_in_od(new_od, 0.0001)\n",
    "    i += 1\n",
    "    print(\"Frobenius norm deviation: \", abs((np.linalg.norm(new_od) - np.linalg.norm(old_od))/np.linalg.norm(old_od)))"
   ]
  },
  {
   "cell_type": "code",
   "execution_count": null,
   "metadata": {},
   "outputs": [],
   "source": [
    "print(A.shape)\n",
    "print(B.shape)\n",
    "print(old_od.shape)\n",
    "print(x_centroids.shape)\n",
    "print(y_centroids.shape)\n",
    "print(result.skim.shape)"
   ]
  },
  {
   "cell_type": "code",
   "execution_count": null,
   "metadata": {},
   "outputs": [],
   "source": [
    "print(old_graph)"
   ]
  },
  {
   "attachments": {},
   "cell_type": "markdown",
   "metadata": {},
   "source": [
    "# 2. HEEDS preparation"
   ]
  },
  {
   "cell_type": "code",
   "execution_count": null,
   "metadata": {},
   "outputs": [],
   "source": [
    "# Only the network with the centroids will remain static throughout the HEEDS optimization process.\n",
    "# The OD is elastic, so should not be stored beforehand. \n",
    "\n",
    "buffer = str(buffer)\n",
    "HEEDS_path = HERE + os.path.sep + os.pardir + os.path.sep + os.pardir + os.path.sep + 'data_map' + os.path.sep + 'HEEDS_input'\n",
    "network_path = HEEDS_path + os.path.sep + 'network_with_centroids' + os.path.sep + 'elastic_' + city + '_' + buffer\n",
    "\n",
    "with open(network_path, 'wb') as network_file:\n",
    "    dump(network, network_file)\n",
    "    print(f'network saved at f{network_path}')\n"
   ]
  }
 ],
 "metadata": {
  "kernelspec": {
   "display_name": "dyntapyIP2",
   "language": "python",
   "name": "python3"
  },
  "language_info": {
   "codemirror_mode": {
    "name": "ipython",
    "version": 3
   },
   "file_extension": ".py",
   "mimetype": "text/x-python",
   "name": "python",
   "nbconvert_exporter": "python",
   "pygments_lexer": "ipython3",
   "version": "3.9.13"
  },
  "orig_nbformat": 4
 },
 "nbformat": 4,
 "nbformat_minor": 2
}<|MERGE_RESOLUTION|>--- conflicted
+++ resolved
@@ -18,11 +18,7 @@
   },
   {
    "cell_type": "code",
-<<<<<<< HEAD
-   "execution_count": null,
-=======
-   "execution_count": 18,
->>>>>>> a3a3a7fd
+   "execution_count": null,
    "metadata": {},
    "outputs": [],
    "source": [
@@ -46,24 +42,9 @@
   },
   {
    "cell_type": "code",
-<<<<<<< HEAD
-   "execution_count": null,
-   "metadata": {},
-   "outputs": [],
-=======
-   "execution_count": 19,
-   "metadata": {},
-   "outputs": [
-    {
-     "name": "stdout",
-     "output_type": "stream",
-     "text": [
-      "/Users/karlpolak/Documents/Studie/MSCE 4/IP2/toll_optimization/case_studies/Brussel_elastic_demand/../../data_map/QGIS/BRUSSEL_40_10_aggr_comb.shp\n",
-      "/Users/karlpolak/Documents/Studie/MSCE 4/IP2/toll_optimization/case_studies/Brussel_elastic_demand/../../data_map/STA/OD_matrix/BRUSSEL_40_9_aggregated.xlsx\n"
-     ]
-    }
-   ],
->>>>>>> a3a3a7fd
+   "execution_count": null,
+   "metadata": {},
+   "outputs": [],
    "source": [
     "# Creating the network for Brussels. \n",
     "# fill in these parameters \n",
@@ -84,24 +65,9 @@
   },
   {
    "cell_type": "code",
-<<<<<<< HEAD
-   "execution_count": null,
-   "metadata": {},
-   "outputs": [],
-=======
-   "execution_count": 20,
-   "metadata": {},
-   "outputs": [
-    {
-     "name": "stdout",
-     "output_type": "stream",
-     "text": [
-      "composing\n",
-      "retrieved network graph for Brussels, with 6272 nodes and 10917 edges after processing\n"
-     ]
-    }
-   ],
->>>>>>> a3a3a7fd
+   "execution_count": null,
+   "metadata": {},
+   "outputs": [],
    "source": [
     "# Creating the network for Brussels. \n",
     "network = road_network_from_place(\"Brussels\", buffer_dist_close=buffer*1000)\n",
@@ -111,11 +77,7 @@
   },
   {
    "cell_type": "code",
-<<<<<<< HEAD
-   "execution_count": null,
-=======
-   "execution_count": 21,
->>>>>>> a3a3a7fd
+   "execution_count": null,
    "metadata": {},
    "outputs": [],
    "source": [
@@ -146,11 +108,7 @@
   },
   {
    "cell_type": "code",
-<<<<<<< HEAD
-   "execution_count": null,
-=======
-   "execution_count": 22,
->>>>>>> a3a3a7fd
+   "execution_count": null,
    "metadata": {},
    "outputs": [],
    "source": [
